--- conflicted
+++ resolved
@@ -35,8 +35,5 @@
 [target.'cfg(target_os = "linux")'.dependencies]
 ifcfg = "0.1"
 simple-signal = "1.1"
-<<<<<<< HEAD
 nix = "0.23"
-=======
-#netlink-sys = "0.8"
->>>>>>> 30ee6719
+#netlink-sys = "0.8"